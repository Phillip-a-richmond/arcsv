--- conflicted
+++ resolved
@@ -13,16 +13,9 @@
 
 from arcsv.constants import CIGAR_SOFT_CLIP
 from arcsv.conditional_mappable_model import process_aggregate_mapstats
-<<<<<<< HEAD
-from arcsv.helper import valid_hanging_anchor, valid_hanging_pair, \
-    get_chrom_size_from_bam, not_primary, robust_sd, normpdf, \
-    get_ucsc_name, get_chrom_size, is_read_through, add_time_checkpoint
-from arcsv.invertedreads import get_inverted_pair, write_inverted_pairs_bigbed
-=======
-from arcsv.helper import get_chrom_size_from_bam, not_primary, \
-    robust_sd, normpdf, is_read_through
+from arcsv.helper import get_chrom_size_from_bam, not_primary, robust_sd, \
+    add_time_checkpoint, normpdf, is_read_through
 from arcsv.invertedreads import get_inverted_pair
->>>>>>> ff3cbe50
 from arcsv.pecluster import process_discordant_pair
 from arcsv.softclip import process_softclip
 from arcsv.splitreads import parse_splits, splits_are_mirrored
@@ -130,14 +123,9 @@
             for j in range(len(pmf_approx[i])):
                 f.write('{0}\t{1}\n'.format(j, pmf_approx[i][j]))
     if opts['verbosity'] > 0:
-<<<<<<< HEAD
-        print('[parse_bam] library stats:\n\tmu = {0}\n\tsigma = {1}'.format(mean_approx, sd_approx))
-    add_time_checkpoint(opts, 'lib. stats')
-
-=======
         print('[parse_bam] library stats:\n\tmu = {0}\n\tsigma = {1}'
               .format(mean_approx, sd_approx))
->>>>>>> ff3cbe50
+        add_time_checkpoint(opts, 'lib. stats')
 
     def get_lr_cutoff(opts, pmf, do_min=False):
         cutoff_normal_equivalent = opts['insert_cutoff']
@@ -169,22 +157,6 @@
         print('[parse_bam]' + '\n'
               .join(['{0}-{1}'.format(min_concordant_insert[i], max_concordant_insert[i])
                      for i in range(len(mean_approx))]))
-<<<<<<< HEAD
-        print('[parse_bam] equivalent quantiles to normal:\n\t{0}\n\t{1}\n'.format(qlower, qupper))
-    if do_viz:
-        ucsc_chrom = get_ucsc_name(chrom_name)
-        coverage = [[0]*get_chrom_size(chrom_name, reference_files['reference'])
-                    for i in range(nlib)]
-        insert_plus = [SparseSignalTrack(ucsc_chrom, 'array') for i in range(nlib)]
-        insert_minus = [SparseSignalTrack(ucsc_chrom, 'array') for i in range(nlib)]
-        hanging_unmapped_plus = [SparseSignalTrack(ucsc_chrom, 'int') for i in range(nlib)]
-        hanging_unmapped_minus = [SparseSignalTrack(ucsc_chrom, 'int') for i in range(nlib)]
-        hanging_other_chrom_plus = [SparseSignalTrack(ucsc_chrom, 'int') for i in range(nlib)]
-        hanging_other_chrom_minus = [SparseSignalTrack(ucsc_chrom, 'int') for i in range(nlib)]
-        hanging_same_chrom_plus = [SparseSignalTrack(ucsc_chrom, 'int') for i in range(nlib)]
-        hanging_same_chrom_minus = [SparseSignalTrack(ucsc_chrom, 'int') for i in range(nlib)]
-        inverted_pairs = [[] for i in range(nlib)]
-=======
         print('[parse_bam] equivalent to mu +/- 3 sigma in normal:\n\t{0}\n\t{1}\n'
               .format(qlower, qupper))
 
@@ -194,7 +166,6 @@
     insert_len = [[] for i in range(nlib)]
     softclips = [(defaultdict(list), defaultdict(list)) for i in range(nlib)]
     splits = [[] for i in range(nlib)]
->>>>>>> ff3cbe50
     if opts['do_pecluster']:
         discordant_pairs = [OrderedDict() for i in range(nlib)]
     if not opts['use_mate_tags']:       # need to estimate mappability proportions
@@ -307,13 +278,8 @@
 
     if opts['verbosity'] > 1:
         for i in range(nlib):
-<<<<<<< HEAD
-            print('[parse_bam] lib {0} mu {1} sigma {2}'.format(i, insert_mean[i], insert_sd[i]))
-    add_time_checkpoint(opts, 'pmf smooth')
-=======
             print('[parse_bam] lib {0} mu {1} sigma {2}'
                   .format(i, insert_mean[i], insert_sd[i]))
->>>>>>> ff3cbe50
 
     # insert dist plots
     plot_insert_dist(opts, insert_len_dist, outdir)
